# general python imports
from datetime import datetime
import json
import numpy as np
from collections.abc import Iterable
import matplotlib
import matplotlib.pyplot as plt

# user defined classes
from utils import NumpyEncoder
from configuration import ConfigNV2, u

# Quantum machines imports
from qm import SimulationConfig
from qm.qua import (
    update_frequency,
    play,
    wait,
    measure,
    save,
    align,
    amp,
    program,
    declare,
    time_tagging,
    stream_processing,
    declare_stream,
    for_,
    fixed,
)
from qualang_tools.plot import interrupt_on_close
from qualang_tools.results import progress_counter, fetching_tool
from qualang_tools.loops import from_array

# plotting
matplotlib.use("TkAgg")


class NVExperiment:
    def __init__(self, config=None):
        # containers for commands
        self.var_vec = None
        self.commands = []
        self.use_fixed = False
        self.measure_len = None
        self.measure_mode = None
        self.measure_channel = None
        self.initialize = False
        self.measure_delay = 0
        self.laser_channel = None

        # containers for results
        self.counts0 = None
        self.counts_ref0 = None
        self.counts1 = None
        self.counts_ref1 = None
        self.iteration = None

<<<<<<< HEAD
        # store the config
        self.config = config if config is not None else ConfigNV2()
=======
        # containers for plotting data
        self.x_axis_scale = 1
        self.x_axis_label = "Swept Variable [a.u.]"
        self.y_axis_label = "Intensity [kcps]"
        self.plot_title = "Measurement Results"

        # store current config
        if custom_config is None:
            self.config = config
        else:
            self.config = custom_config
>>>>>>> c7d085f4

    def add_pulse(self, name, element, amplitude=1, length=None, cycle=False):
        """
        Adds a type "microwave" command to the experiment on the
        desired `element`.

        Args:
            name (string): Name of the pulse. 8 predefined pulses are avaialble,
                "+/-" * "x/y" * "90/180", eg "y180" or "-x90"
            element (string): Channel to play the pulse on, like "NV" or "C13" in the config
            amplitude (float, Iterable): amplitude of pulse, defaults to 1
            length (int, Iterable): time of the pulse, default to configs x180_len_NV
            cycle (bool): If True, the pulse is inverted during the second cycle performing non-contrast measurements.
        """
        length = length if length is not None else self.config.x180_len_NV
        command = {
            "type": "pulse",
            "element": element,
            "name": name,
            "cycle": cycle,
        }
        if isinstance(amplitude, Iterable):
            command["scale"] = self.update_loop(amplitude)
            self.use_fixed = True
            command["length"] = length
        elif isinstance(length, Iterable):
            command["scale"] = self.update_loop(length)
            command["amplitude"] = amplitude
        else:
            command["length"] = length
            command["amplitude"] = amplitude
        self.commands.append(command)

    def add_cw_drive(self, element, length, amplitude=1):
        """
        Adds a type "microwave" command to the experiment on the
        desired `element`.

        Args:
            element (string): Channel to play the pulse on, like "NV" or "C13" in the config
            length (int, Iterable): time of pulse
            amplitude (float, Iterable): amplitude of pulse, default to 1
        """
        command = {"type": "cw", "element": element}
        if isinstance(amplitude, Iterable):
            command["scale"] = self.update_loop(amplitude)
            self.use_fixed = True
            command["length"] = length
        elif isinstance(length, Iterable):
            command["scale"] = self.update_loop(length)
            command["amplitude"] = amplitude
        else:
            command["length"] = length
            command["amplitude"] = amplitude
        self.commands.append(command)

    def add_measure_delay(self, length=None):
        """
        Adds a type "measure_delay" command to the experiment.

        Args:
            length (int): time of measurement acquisition, defaults to the config's `meas_len_1`
        """
        self.measure_delay = length if length is not None else self.config.meas_len_1

    def add_laser(self, mode="laser_ON", channel="AOM1", length=None):
        """
        Adds a type "laser" command to the experiment

        Args:
            mode (string): Mode of the laser, like "laser_ON" or "laser_OFF"
            channel (string): Channel to play the laser on, like "AOM1" in the config
            length (int): time of the laser pulse. Defaults to the config's `initialization_len_1`
        """
<<<<<<< HEAD
        length = length if length is not None else self.config.initialization_len_1
        self.commands.append({"type": "laser", "mode": mode, "channel": channel, "length": length})
=======
        self.commands.append({"type": "laser", "channel": channel, "mode": mode, "length": length})
>>>>>>> c7d085f4
        self.laser_channel = channel

    def add_align(self):
        """
        Adds a type "align" command to the experiment.
        """
        self.commands.append({"type": "align"})

    def add_wait(self, length):
        """
        Adds a type "wait" command to the experiment.

        Args:
            length (int, Iterable): time to wait
        """
        if isinstance(length, Iterable):
            scale = self.update_loop(length)
            self.commands.append({"type": "wait", "scale": scale})
        else:
            self.commands.append({"type": "wait", "length": length})

    def add_measure(self, mode="readout", channel="SPCM1", meas_len=None):
        """
        Adds a type "measure" command to the experiment.

        Args:
            mode (string): Measurement mode, like "readout" or "long_readout"
            channel (string): Channel to measure on, like "SPCM1" in the config
            meas_len (int): time of measurement acquisition. Defaults to the config's `meas_len_1`
        """
        meas_len = meas_len if meas_len is not None else self.config.meas_len_1
        self.commands.append({"type": "measure", "channel": channel, "mode": mode, "meas_len": meas_len})

        if self.measure_len is None:
            self.measure_len = meas_len
            self.measure_mode = mode
            self.measure_channel = channel
        elif self.measure_len != meas_len:
            raise ValueError("Inconsistent measurement lengths.")

    def add_frequency_update(self, element, freq_list):
        """
        Adds a type "update_frequency" command to the experiment.

        Args:
            element (string): Name of the element to update the frequency of
            freq_list (Iterable): Array of frequencies to update the element to
        """
        self.commands.append({"type": "update_frequency", "element": element})
        self.update_loop(freq_list)

    def update_loop(self, var_vec):
        """
        Updates the variable vector for the experiment. This is used to define the loop
        that the experiment will run over. If the variable vector is already defined, this
        function will check that the new vector is consistent with the previous one by determining
        if the new vector is a constant multiple of the old one.

        For internal use only - will have dramatic mutation side effects otherwise.

        Args:
            var_vec (array): Array of values for the variable in the experiment

        Returns:
            float: The constant multiple of the new vector to the old vector, 1 if this is the first update.

        Raises:
            ValueError: Throws an error if the new vector is not a constant multiple of the old one, or if
                the new vector is all zeros.
        """
        if np.all(var_vec == 0):
            raise ValueError("Variable vector cannot be all zeros.")

        if self.var_vec is None:
            self.var_vec = var_vec
            return 1

        two = self.var_vec
        if np.dot(var_vec, two) * np.dot(two, var_vec) == np.dot(var_vec, var_vec) * np.dot(two, two):
            div = -1
            idx = 0
            while div < 0:
                div = two[idx] / var_vec[idx] if var_vec[idx] != 0 else -1
                idx += 1
            if div > 0:
                return div

        raise ValueError("Inconsistent loop variables.")

    def add_initialization(self, channel="AOM1"):
        """
        Adds a laser pulse to polarize the system before the first sequence. This is controlled with the config file.
        """
        self.initialize = True
        self.laser_channel = channel

<<<<<<< HEAD
    def setup_cw_odmr(self, f_vec, readout_len=None, wait_time=1_000, amplitude=1):  # vector of frequencies
=======
    def setup_cw_odmr(
        self,
        f_vec=np.arange(60 * u.MHz, 100 * u.MHz, 1 * u.MHz),
        readout_len=long_meas_len_1,
        wait_time=1_000,
        amplitude=1,
    ):  # vector of frequencies
>>>>>>> c7d085f4
        """
        Sequence of commands to run a continuous wave ODMR experiment.

        Args:
            f_vec (array): Array of frequencies to sweep over
            readout_len (int): time of measurement acquisition. Defaults to the config's `long_meas_len_1`
            wait_time (int, optional): Wait time after CW before readout. Should exceed metastable state lifetime.
                Defaults to 1_000.
            amplitude (int, optional): Amplitude of the microwave drive. Defaults to 1.
        """
        readout_len = readout_len if readout_len is not None else self.config.long_meas_len_1

        self.add_align()
        self.add_frequency_update("NV", f_vec)

        self.add_laser(channel="AOM1", length=readout_len)
        self.add_cw_drive("NV", readout_len, amplitude)

        self.add_wait(wait_time)
        self.add_measure(channel="SPCM1", mode="long_readout", meas_len=readout_len)
        self.add_measure_delay(1_000)

        # for plotting results
        self.x_axis_scale = 1 / u.MHz
        self.x_axis_label = "MW frequency [MHz]"
        self.plot_title = "CW ODMR"

    def setup_time_rabi(self, t_vec=np.arange(4, 200, 2)):
        """
        Sequence of commands to run a Rabi experiment sweeping time of MW.

        Args:
            t_vec (array): Array of pulse durations in clock cycles (4ns)
        """

        self.add_initialization(channel="AOM1")
        self.add_pulse("x180", "NV", amplitude=1, length=t_vec)
        self.add_align()
        self.add_laser(mode="laser_ON", channel="AOM1")
        self.add_measure(channel="SPCM1")

        # for plotting results
        self.x_axis_scale = 4
        self.x_axis_label = "Rabi pulse duration [ns]"
        self.plot_title = "Time Rabi"

    def setup_power_rabi(self, a_vec=np.arange(0.1, 2, 0.02)):
        """
        Sequence of commands to run a Rabi experiment sweeping time of MW.

        Args:
            a_vec (array): Array of pulse voltage scalings in [a.u.]
        """

        self.add_initialization(channel="AOM1")
        self.add_pulse("x180", "NV", amplitude=a_vec, length=x180_len_NV)
        self.add_align()
        self.add_laser(mode="laser_ON", channel="AOM1")
        self.add_measure(channel="SPCM1")

        # for plotting results
        self.x_axis_scale = x180_amp_NV
        self.x_axis_label = "Rabi pulse amplitude [V]"
        self.plot_title = "Power Rabi"

    # def setup_time_rabi(self, t_vec=np.arange(4, 40, 4)):
    #     """
    #     Sequence of commands to run a Rabi experiment sweeping time of MW.

    #     Args:
    #         t_vec (array): Array of pulse durations in ns (integer multiples of 4ns)
    #     """

    #     self.rabi_sequence(length=t_vec)

    #     # for plotting results
    #     self.x_axis_scale = 4
    #     self.x_axis_label = "Rabi pulse duration [ns]"
    #     self.plot_title = "Time Rabi"

    # def setup_power_rabi(self, a_vec=np.arange(0.1, 2, 0.02)):
    #     """
    #     Sequence of commands to run a Rabi experiment sweeping time of MW.

    #     Args:
    #         t_vec (array): Array of pulse durations in clock cycles (4ns)
    #     """

    #     self.rabi_sequence(amplitude=a_vec)

    #     # for plotting results
    #     self.x_axis_scale = x180_amp_NV
    #     self.x_axis_label = "Rabi pulse amplitude [V]"
    #     self.plot_title = "Power Rabi"

    def setup_pulsed_odmr(self, f_vec=np.arange(60 * u.MHz, 100 * u.MHz, 1 * u.MHz)):
        """
        Sequence of commands to run a Rabi experiment sweeping time of MW.

        Args:
            t_vec (array): Array of pulse durations in clock cycles (4ns)
        """

        self.rabi_sequence(frequency=f_vec)

        # for plotting results
        self.x_axis_scale = 1 / u.MHz
        self.x_axis_label = "MW frequency [MHz]"
        self.plot_title = "Pulsed ODMR"

    def rabi_sequence(self, frequency=[NV_IF_freq], amplitude=1, length=x180_len_NV):

        if len(frequency) > 1:
            self.add_frequency_update("NV", frequency)

        self.add_initialization(channel="AOM1")
        self.add_pulse("x180", "NV", amplitude=amplitude, length=length)
        self.add_align()
        self.add_laser(mode="laser_ON", channel="AOM1")
        self.add_measure(channel="SPCM1")

    def _translate_command(self, command, var, times, counts, counts_st, invert):
        """
        Helper function whcih translates a command dictionary into a QUA command. Plays qua commands, can only
        be called from within a qua program.

        Args:
            command (dict): Command dictionary

        Returns:
            qua command: The QUA command
        """
        scale = command.get("scale", 1)
        match command["type"]:
            case "update_frequency":
                update_frequency(command["element"], var)

            case "pulse":
                amplitude = command.get("amplitude", var * scale)
                length = command.get("length", var * scale)
                name = command["name"]
                if invert and command["cycle"]:
                    if name[0] == "-":
                        name = name[1:]
                    else:
                        name = "-" + name
<<<<<<< HEAD
=======

>>>>>>> c7d085f4
                play(name * amp(amplitude), command["element"], duration=length * u.ns)

            case "cw":
                amplitude = command.get("amplitude", var * scale)
                length = command.get("length", var * scale)
                play("cw" * amp(amplitude), command["element"], duration=length * u.ns)

            case "wait":
                duration = command.get("length", var * scale)
                wait(duration * u.ns)

            case "laser":
                play(command["mode"], command["channel"], duration=command["length"] * u.ns)

            case "measure":
                measure(
                    command["mode"],
                    command["channel"],
                    None,
                    time_tagging.analog(times, command["meas_len"], counts),
                )
                save(counts, counts_st)

            case "align":
                return align()

    def _reference_counts(self, times, counts, counts_st, pi_amp):
        """
        Wrapper for measuring reference counts. Plays qua commands, can only be called from
        within a qua program.

        """
<<<<<<< HEAD
        wait(self.config.wait_between_runs)
=======
        wait(wait_between_runs * u.ns)
>>>>>>> c7d085f4
        align()

        play("x180" * amp(pi_amp), "NV")  # Pi-pulse toggle
        align()

        if self.measure_delay > 0:
            wait(self.measure_delay * u.ns, self.measure_channel)
            play("laser_ON", self.laser_channel, duration=self.measure_len * u.ns)
        else:
            play("laser_ON", self.laser_channel)
        measure(self.measure_mode, self.measure_channel, None, time_tagging.analog(times, self.measure_len, counts))

        save(counts, counts_st)  # save counts
<<<<<<< HEAD
        wait(self.config.wait_between_runs, self.laser_channel)
=======
        wait(wait_between_runs * u.ns, self.laser_channel)
>>>>>>> c7d085f4

    def create_experiment(self, n_avg, measure_contrast):
        """
        Creates the Quantum Machine program for the experiment, and returns the
        experiment object as a qua `program`. This is used by the `execute_experiment` and
        `simulate_experiment` methods.

        Args:
            n_avg (int, optional): Number of averages for each data acquisition point.
            measure_contrast (bool): If True, only the |0> state is measured, if False, both |0> and |1> are measured.

        Returns:
            program: The QUA program for the experiment defined by this class's commands.
        """

        with program() as experiment:

            # define the variables and datastreams
            counts0 = declare(int)
            counts0_st = declare_stream()
            counts_ref0 = declare(int)
            counts_ref0_st = declare_stream()

            if not measure_contrast:
                counts1 = declare(int)
                counts1_st = declare_stream()
                counts_ref1 = declare(int)
                counts_ref1_st = declare_stream()

            times = declare(int, size=100)  # QUA vector for storing time-tags

            if self.use_fixed:
                var = declare(fixed)
            else:
                var = declare(int)

            n = declare(int)  # averaging var
            n_st = declare_stream()  # stream for number of iterations

            # start the experiment
            if self.initialize:
                play("laser_ON", self.laser_channel)
<<<<<<< HEAD
                wait(self.config.wait_for_initialization, self.laser_channel)
=======
                wait(wait_for_initialization * u.ns, self.laser_channel)
>>>>>>> c7d085f4

            with for_(n, 0, n < n_avg, n + 1):  # averaging loop
                with for_(*from_array(var, self.var_vec)):  # scanning loop

                    # do the sequence as defined by the commands, measure |0>
                    for command in self.commands:
                        self._translate_command(command, var, times, counts0, counts0_st, invert=False)

                    # measure reference counts for |0>
                    self._reference_counts(times, counts_ref0, counts_ref0_st, pi_amp=0)

                    # redo above sequennce with a pi-pulse, measuring |1>, if desired
                    if not measure_contrast:
                        for command in self.commands:
                            self._translate_command(command, var, times, counts1, counts1_st, invert=True)

                        self._reference_counts(times, counts_ref1, counts_ref1_st, pi_amp=1)

                    # always end with a wait and saving the number of iterations
<<<<<<< HEAD
                    wait(self.config.wait_between_runs)
=======
                    # wait(wait_between_runs) #commented out because already executed in _reference_counts
>>>>>>> c7d085f4
                save(n, n_st)

            with stream_processing():
                # save the data from the datastream as 1D arrays on the OPx, with a
                # built in running average
                counts0_st.buffer(len(self.var_vec)).average().save("counts0")
                counts_ref0_st.buffer(len(self.var_vec)).average().save("counts_ref0")
                if not measure_contrast:
                    counts1_st.buffer(len(self.var_vec)).average().save("counts1")
                    counts_ref1_st.buffer(len(self.var_vec)).average().save("counts_ref1")
                n_st.save("iteration")

        return experiment

    def simulate_experiment(self, sim_length=10_000, n_avg=100_000, measure_contrast=True, **kwargs):
        """
        Simulates the experiment using the configuration defined by this class.

        Parameters:
            n_avg (int, optional): The number of averages per point. Defaults to 100_000.
            measure_contrast (bool): If True, only the |0> state is measured, if False, both |0> and |1> are measured.
            kwargs (dict): Additional parameters to pass to the simulation

        Raises:
            ValueError: Throws an error if insufficient details about the experiment are defined.
        """
        if len(self.commands) == 0:
            raise ValueError("No commands have been added to the experiment.")
        if self.var_vec is None:
            raise ValueError("No variable vector has been defined.")

        expt = self.create_experiment(n_avg=n_avg, measure_contrast=measure_contrast)
        simulation_config = SimulationConfig(duration=sim_length)  # In clock cycles = 4ns
        job = self.config.qmm.simulate(self.config.config, expt, simulation_config)
        job.get_simulated_samples().con1.plot()
        plt.show()
        return job

    def execute_experiment(self, n_avg=100_000, measure_contrast=True, live_plot=True):
        """
        Executes the experiment using the configuration defined by this class. The results are
        stored in the class instance. The results will be visualized live, but this can be
        disabled by setting `live=False` as a keyword arguments. For each value in the variable
        `var_vec`, the experiment will be run `n_avg` times.

        Parameters:
            n_avg (int, optional): The number of averages per point. Defaults to 100_000.
            measure_contrast (bool): If True, only the |0> state is measured, if False, both |0> and |1> are measured.
            kwargs (dict): Additional parameters to pass to the simulation

        Raises:
            ValueError: Throws an error if insufficient details about the experiment are defined.
        """
        if len(self.commands) == 0:
            raise ValueError("No commands have been added to the experiment.")
        if self.var_vec is None:
            raise ValueError("No variable vector has been defined.")

        expt = self.create_experiment(n_avg=n_avg, measure_contrast=measure_contrast)

        # Open the quantum machine
        qm = self.config.qmm.open_qm(self.config.config)

        # turn on the microwave control
        self.config.enable_mw1()
        self.config.enable_mw2()

        # turn on microwave
        sg384_NV.set_amplitude(NV_LO_amp)
        sg384_NV.set_frequency(NV_LO_freq)
        sg384_NV.ntype_on()
        sg384_NV.do_set_Modulation_State("ON")
        sg384_NV.do_set_modulation_type("IQ")

        # Send the QUA program to the OPX, which compiles and executes it
        job = qm.execute(expt)

        # set the data lists being generated to later fetch
        data_list = ["counts0", "counts_ref0"]
        if not measure_contrast:
            data_list.extend(["counts1", "counts_ref1"])
        data_list.append("iteration")

        mode = "live" if live_plot else "wait_for_all"
        # create the fetch tool
        results = fetching_tool(job, data_list=data_list, mode=mode)

        if live_plot:

            fig = plt.figure()
            interrupt_on_close(fig, job)  # Interrupts the job when closing the figure

            while results.is_processing():
                # Fetch results
                if measure_contrast:
                    counts0, counts_ref0, iteration = results.fetch_all()
                else:
                    counts0, counts_ref0, counts1, counts_ref1, iteration = results.fetch_all()
                # Progress bar
                progress_counter(iteration, n_avg, start_time=results.get_start_time())
                # Plot data
                plt.cla()
                plt.plot(
                    self.var_vec * self.x_axis_scale,
                    counts0 / 1000 / (self.measure_len * 1e-9),
                    label="sig0",
                )
                plt.plot(
                    self.var_vec * self.x_axis_scale,
                    counts_ref0 / 1000 / (self.measure_len * 1e-9),
                    label="ref0",
                )

                if not measure_contrast:
                    plt.plot(
                        self.var_vec * self.x_axis_scale,
                        counts1 / 1000 / (self.measure_len * 1e-9),
                        label="sig1",
                    )
                    plt.plot(
                        self.var_vec * self.x_axis_scale,
                        counts_ref1 / 1000 / (self.measure_len * 1e-9),
                        label="ref1",
                    )

                plt.xlabel(self.x_axis_label)
                plt.ylabel(self.y_axis_label)
                plt.title(self.plot_title)
                plt.legend()
                plt.pause(0.1)
        else:
            # Get results from QUA program
            results.wait_for_all_values()
            # Fetch results
            if measure_contrast:
                counts0, counts_ref0, iteration = results.fetch_all()
            else:
                counts0, counts_ref0, counts1, counts_ref1, iteration = results.fetch_all()

        # turn off the microwave control
        self.config.disable_mw1()
        self.config.disable_mw2()

        self.counts0 = counts0
        self.counts_ref0 = counts_ref0
        if not measure_contrast:
            self.counts1 = counts1
            self.counts_ref1 = counts_ref1
        self.iteration = iteration

        # turn off microwave after experiment concludes
        sg384_NV.ntype_off()
        sg384_NV.do_set_Modulation_State("OFF")

    def save(self, filename=None):
        """
        Saves the experiment configuration to a JSON file.

        Args:
            filename (string): Path to the JSON file to save, defaults to a timestamped filename if
                none is provided
        """
        if filename is None:
            filename = f"expt_{datetime.now().strftime('%Y%m%d_%H%M%S')}.json"

        try:
            with open(filename, "w") as f:
                attributes = {k: v for k, v in self.__dict__.items() if k != "qmm"}
                json.dump(attributes, f, indent=4, cls=NumpyEncoder)
        except (OSError, IOError) as e:
            print(f"Error saving file: {e}")

    def load(self, filename):
        """
        Loads the experiment configuration from a JSON file.

        Args:
            filename (string): Path to the JSON file to load
        """
        try:
            with open(filename, "r") as f:
                attributes = json.load(f)
            for k, v in attributes.items():
                self.__dict__[k] = v
        except (OSError, IOError, FileNotFoundError) as e:
            print(f"Error loading file: {e}")<|MERGE_RESOLUTION|>--- conflicted
+++ resolved
@@ -56,22 +56,15 @@
         self.counts_ref1 = None
         self.iteration = None
 
-<<<<<<< HEAD
-        # store the config
-        self.config = config if config is not None else ConfigNV2()
-=======
         # containers for plotting data
         self.x_axis_scale = 1
         self.x_axis_label = "Swept Variable [a.u.]"
         self.y_axis_label = "Intensity [kcps]"
         self.plot_title = "Measurement Results"
 
-        # store current config
-        if custom_config is None:
-            self.config = config
-        else:
-            self.config = custom_config
->>>>>>> c7d085f4
+         # store the config
+        self.config = config if config is not None else ConfigNV2()
+
 
     def add_pulse(self, name, element, amplitude=1, length=None, cycle=False):
         """
@@ -146,12 +139,9 @@
             channel (string): Channel to play the laser on, like "AOM1" in the config
             length (int): time of the laser pulse. Defaults to the config's `initialization_len_1`
         """
-<<<<<<< HEAD
         length = length if length is not None else self.config.initialization_len_1
         self.commands.append({"type": "laser", "mode": mode, "channel": channel, "length": length})
-=======
-        self.commands.append({"type": "laser", "channel": channel, "mode": mode, "length": length})
->>>>>>> c7d085f4
+
         self.laser_channel = channel
 
     def add_align(self):
@@ -248,17 +238,8 @@
         self.initialize = True
         self.laser_channel = channel
 
-<<<<<<< HEAD
-    def setup_cw_odmr(self, f_vec, readout_len=None, wait_time=1_000, amplitude=1):  # vector of frequencies
-=======
-    def setup_cw_odmr(
-        self,
-        f_vec=np.arange(60 * u.MHz, 100 * u.MHz, 1 * u.MHz),
-        readout_len=long_meas_len_1,
-        wait_time=1_000,
-        amplitude=1,
-    ):  # vector of frequencies
->>>>>>> c7d085f4
+
+    def setup_cw_odmr(self, f_vec, readout_len=None, wait_time=1_000, amplitude=1): 
         """
         Sequence of commands to run a continuous wave ODMR experiment.
 
@@ -405,10 +386,6 @@
                         name = name[1:]
                     else:
                         name = "-" + name
-<<<<<<< HEAD
-=======
-
->>>>>>> c7d085f4
                 play(name * amp(amplitude), command["element"], duration=length * u.ns)
 
             case "cw":
@@ -441,11 +418,9 @@
         within a qua program.
 
         """
-<<<<<<< HEAD
+
         wait(self.config.wait_between_runs)
-=======
-        wait(wait_between_runs * u.ns)
->>>>>>> c7d085f4
+
         align()
 
         play("x180" * amp(pi_amp), "NV")  # Pi-pulse toggle
@@ -459,11 +434,8 @@
         measure(self.measure_mode, self.measure_channel, None, time_tagging.analog(times, self.measure_len, counts))
 
         save(counts, counts_st)  # save counts
-<<<<<<< HEAD
+
         wait(self.config.wait_between_runs, self.laser_channel)
-=======
-        wait(wait_between_runs * u.ns, self.laser_channel)
->>>>>>> c7d085f4
 
     def create_experiment(self, n_avg, measure_contrast):
         """
@@ -506,11 +478,8 @@
             # start the experiment
             if self.initialize:
                 play("laser_ON", self.laser_channel)
-<<<<<<< HEAD
+
                 wait(self.config.wait_for_initialization, self.laser_channel)
-=======
-                wait(wait_for_initialization * u.ns, self.laser_channel)
->>>>>>> c7d085f4
 
             with for_(n, 0, n < n_avg, n + 1):  # averaging loop
                 with for_(*from_array(var, self.var_vec)):  # scanning loop
@@ -530,11 +499,7 @@
                         self._reference_counts(times, counts_ref1, counts_ref1_st, pi_amp=1)
 
                     # always end with a wait and saving the number of iterations
-<<<<<<< HEAD
-                    wait(self.config.wait_between_runs)
-=======
-                    # wait(wait_between_runs) #commented out because already executed in _reference_counts
->>>>>>> c7d085f4
+
                 save(n, n_st)
 
             with stream_processing():
