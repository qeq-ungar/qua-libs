--- conflicted
+++ resolved
@@ -2,6 +2,7 @@
  "cells": [
   {
    "cell_type": "code",
+   "execution_count": 1,
    "execution_count": 1,
    "metadata": {},
    "outputs": [
@@ -9,11 +10,16 @@
      "name": "stdout",
      "output_type": "stream",
      "text": [
-<<<<<<< HEAD
       "2025-02-13 14:29:04,471 - qm - INFO     - Starting session: cafe68e3-150f-48cc-ae35-f48a63fe0474\n"
-=======
+     ]
+    }
+   ],
+   "outputs": [
+    {
+     "name": "stdout",
+     "output_type": "stream",
+     "text": [
       "2025-02-13 14:57:55,107 - qm - INFO     - Starting session: 7d21880d-a895-4316-84b6-f8dd318b0787\n"
->>>>>>> bbe4d90a
      ]
     }
    ],
@@ -26,19 +32,17 @@
   {
    "cell_type": "code",
    "execution_count": 2,
+   "execution_count": 2,
    "metadata": {},
    "outputs": [
     {
      "name": "stdout",
      "output_type": "stream",
      "text": [
-<<<<<<< HEAD
       "2025-02-13 14:29:06,774 - qm - INFO     - Performing health check\n",
       "2025-02-13 14:29:06,780 - qm - INFO     - Health check passed\n"
-=======
       "2025-02-13 14:57:57,858 - qm - INFO     - Performing health check\n",
       "2025-02-13 14:57:57,864 - qm - INFO     - Health check passed\n"
->>>>>>> bbe4d90a
      ]
     }
    ],
@@ -49,6 +53,7 @@
   {
    "cell_type": "code",
    "execution_count": 3,
+   "execution_count": 3,
    "metadata": {},
    "outputs": [],
    "source": [
@@ -57,6 +62,7 @@
   },
   {
    "cell_type": "code",
+   "execution_count": 4,
    "execution_count": 4,
    "metadata": {},
    "outputs": [],
@@ -67,29 +73,25 @@
   {
    "cell_type": "code",
    "execution_count": 5,
+   "execution_count": 5,
    "metadata": {},
    "outputs": [
     {
      "name": "stdout",
      "output_type": "stream",
      "text": [
-<<<<<<< HEAD
       "2025-02-13 14:29:06,906 - qm - INFO     - Simulating program\n"
-=======
       "2025-02-13 14:57:58,124 - qm - INFO     - Simulating program\n"
->>>>>>> bbe4d90a
      ]
     },
     {
      "data": {
       "text/plain": [
-<<<<<<< HEAD
        "<qm.jobs.simulated_job.SimulatedJob at 0x29912109210>"
-=======
        "<qm.jobs.simulated_job.SimulatedJob at 0x7f9de6e20aa0>"
->>>>>>> bbe4d90a
       ]
      },
+     "execution_count": 5,
      "execution_count": 5,
      "metadata": {},
      "output_type": "execute_result"
@@ -98,6 +100,13 @@
    "source": [
     "test.simulate_experiment(sim_length=2500)"
    ]
+  },
+  {
+   "cell_type": "code",
+   "execution_count": null,
+   "metadata": {},
+   "outputs": [],
+   "source": []
   },
   {
    "cell_type": "code",
